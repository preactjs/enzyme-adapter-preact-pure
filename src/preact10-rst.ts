/**
 * Functions for rendering components using Preact v10 and converting the result
 * to a React Standard Tree (RST) format defined by Enzyme.
 *
 * Preact 10 stores details of the rendered elements on internal fields of
 * the VNodes. A reference to the vnode is stored in the root DOM element.
 * The rendered result is converted to RST by traversing these vnode references.
 */

<<<<<<< HEAD
import type { NodeType, RSTNode } from 'enzyme';
import type { Component, VNode } from 'preact';
=======
import type { NodeType, RSTNodeChild, RSTNode } from 'enzyme';
import type { Component, ComponentChild, VNode } from 'preact';
>>>>>>> f1619f9f
import { isValidElement, Fragment } from 'preact';

import { childElements } from './compat.js';
import {
  getChildren,
  getComponent,
  getDOMNode,
  getLastRenderOutput,
  getLastVNodeRenderedIntoContainer,
} from './preact10-internals.js';
import { getRealType } from './shallow-render-utils.js';

type Props = { [prop: string]: any };

function stripSpecialProps(props: Props, preserveChildrenProp = false) {
  if (preserveChildrenProp) {
    const { key, ref, ...otherProps } = props;
    return otherProps;
  } else {
    const { children, key, ref, ...otherProps } = props;
    return otherProps;
  }
}

function convertDOMProps(props: Props, preserveChildrenProp = false) {
  const srcProps = stripSpecialProps(props, preserveChildrenProp);
  const converted: Props = {};
  Object.keys(srcProps).forEach(srcProp => {
    const destProp = srcProp === 'class' ? 'className' : srcProp;
    converted[destProp] = props[srcProp];
  });
  return converted;
}

/**
 * Convert the rendered output of a vnode to RST nodes.
 */
function rstNodesFromChildren(nodes: (VNode | null)[] | null): RSTNodeChild[] {
  if (!nodes) {
    return [];
  }
  return nodes.flatMap(node => {
    if (node === null) {
      // The array of rendered children may have `null` entries as a result of
      // eg. conditionally rendered children where the condition was false.
      //
      // These are omitted from the rendered tree that Enzyme works with.
      return [];
    }
    const rst = rstNodeFromVNode(node);
    return Array.isArray(rst) ? rst : [rst];
  });
}

function rstNodeFromVNode(node: VNode | null): RSTNodeChild | RSTNodeChild[] {
  if (node == null) {
    return null;
  }

  // Preact 10 represents text nodes as VNodes with `node.type == null` and
  // `node.props` equal to the string content.
  if (
    typeof node.props === 'string' ||
    typeof node.props === 'number' ||
    typeof node.props === 'bigint'
  ) {
    return String(node.props);
  }

  if (node.type === Fragment) {
    return rstNodesFromChildren(getChildren(node));
  }

  const component = getComponent(node);
  if (component) {
    return rstNodeFromComponent(node, component);
  }

  if (!getDOMNode(node)) {
    throw new Error(
      `Expected VDOM node to be a DOM node but got ${node.type!}`
    );
  }

  return {
    nodeType: 'host',
    type: node.type!,
    props: convertDOMProps(node.props!),
    key: node.key || null,
    ref: node.ref || null,
    instance: getDOMNode(node),
    rendered: rstNodesFromChildren(getChildren(node)),
  };
}

export function nodeTypeFromType(type: any): NodeType {
  if (typeof type === 'string') {
    return 'host';
  } else if (type.prototype && typeof type.prototype.render === 'function') {
    return 'class';
  } else if (typeof type === 'function') {
    return 'function';
  } else {
    throw new Error(`Unknown node type: ${type}`);
  }
}

/**
 * Convert a JSX element tree returned by Preact's `h` function into an RST
 * node.
 */
<<<<<<< HEAD
export function rstNodeFromElement(
  node: VNode | null | string,
  preserveChildrenProp = false
): RSTNodeTypes {
=======
export function rstNodeFromElement(node: ComponentChild): RSTNodeChild {
>>>>>>> f1619f9f
  if (!isValidElement(node)) {
    return node;
  }
  const children = childElements(node).map(child =>
    rstNodeFromElement(child, preserveChildrenProp)
  );
  const nodeType = nodeTypeFromType(node.type);

  let props = {};
  if (typeof node.props === 'object' && node.props) {
    props =
      nodeType === 'host'
        ? convertDOMProps(node.props, preserveChildrenProp)
        : stripSpecialProps(node.props, preserveChildrenProp);
  }

  const ref = node.ref || null;

  return {
    nodeType,
    type: node.type as NodeType,
    props,
    key: node.key || null,
    ref,
    instance: getComponent(node),
    rendered: children,
  };
}

/**
 * Return a React Standard Tree (RST) node from a Preact `Component` instance.
 */
function rstNodeFromComponent(vnode: VNode, component: Component): RSTNode {
  const nodeType = nodeTypeFromType(component.constructor);

  const rendered = rstNodesFromChildren(getLastRenderOutput(component));

  // If this was a shallow-rendered component, set the RST node's type to the
  // real component function/class.
  const shallowRenderedType = getRealType(component);
  const type = shallowRenderedType
    ? shallowRenderedType
    : component.constructor;

  return {
    nodeType,
    type,
    props: { children: [], ...component.props },
    key: vnode.key || null,
    ref: vnode.ref || null,
    instance: component,
    rendered,
  };
}

/**
 * Convert the Preact components rendered into `container` into an RST node.
 */
export function getNode(container: HTMLElement): RSTNode {
  const rendered = getLastVNodeRenderedIntoContainer(container);
  const rstNode = rstNodeFromVNode(rendered);

  // There is currently a requirement that the root element produces a single
  // RST node. Fragments do not appear in the RST tree, so it is fine if the
  // root node is a fragment, provided that it renders only a single child. In
  // fact Preact itself wraps the root element in a single-child fragment.
  if (Array.isArray(rstNode)) {
    if (rstNode.length === 1) {
      return rstNode[0] as RSTNode;
    } else {
      throw new Error(
        'Root element must not be a fragment with multiple children'
      );
    }
  } else {
    return rstNode as RSTNode;
  }
}<|MERGE_RESOLUTION|>--- conflicted
+++ resolved
@@ -7,13 +7,8 @@
  * The rendered result is converted to RST by traversing these vnode references.
  */
 
-<<<<<<< HEAD
-import type { NodeType, RSTNode } from 'enzyme';
-import type { Component, VNode } from 'preact';
-=======
 import type { NodeType, RSTNodeChild, RSTNode } from 'enzyme';
 import type { Component, ComponentChild, VNode } from 'preact';
->>>>>>> f1619f9f
 import { isValidElement, Fragment } from 'preact';
 
 import { childElements } from './compat.js';
@@ -125,14 +120,10 @@
  * Convert a JSX element tree returned by Preact's `h` function into an RST
  * node.
  */
-<<<<<<< HEAD
 export function rstNodeFromElement(
-  node: VNode | null | string,
+  node: ComponentChild,
   preserveChildrenProp = false
-): RSTNodeTypes {
-=======
-export function rstNodeFromElement(node: ComponentChild): RSTNodeChild {
->>>>>>> f1619f9f
+): RSTNodeChild {
   if (!isValidElement(node)) {
     return node;
   }
