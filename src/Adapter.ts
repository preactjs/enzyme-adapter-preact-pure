--- conflicted
+++ resolved
@@ -16,12 +16,8 @@
 import { childElements } from './compat.js';
 import { rstNodeFromElement } from './preact10-rst.js';
 import RootFinder from './RootFinder.js';
-<<<<<<< HEAD
-import { nodeToHostNode } from './util.js';
+import { isRSTNode, nodeToHostNode } from './util.js';
 import ShallowRendererNew from './ShallowRendererNew.js';
-=======
-import { isRSTNode, nodeToHostNode } from './util.js';
->>>>>>> f1619f9f
 
 export const { EnzymeAdapter } = enzyme;
 
